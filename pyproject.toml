--- conflicted
+++ resolved
@@ -3,12 +3,6 @@
 build-backend = "flit_core.buildapi"
 
 [project]
-name = "scatseisnet"
-authors = [{name = "Steinmann", email = "rene-steinmann@web.de"}]
-<<<<<<< HEAD
-dynamic = ["version", "description"]
-=======
-dynamic = ["dependencies"]
-[tool.setuptools.dynamic]
-dependencies = {file = ["docs/requirements.txt"]}
->>>>>>> 17d9d154
+name = "lumache"
+authors = [{name = "Graziella", email = "graziella@lumache"}]
+dynamic = ["version", "description"]