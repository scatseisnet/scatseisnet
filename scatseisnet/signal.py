"""Signal utilities.

Authors: Leonard Seydoux and Randall Balestriero
Email: lseydoux@mit.edu
Date: May, 2022
"""

import numpy as np


def extract_segment(x, window_size, stride=None):
    """Segment array into (possibly overlapping) windows.

    The function operates on the last dimension, e.g., considering an array x
    of shape (a, b, c, d), the function will yield subarrays of dimension
    (a, b, c, d') where d' is of size `window_size`.

    Parameters
    ----------
    x: array_like
        The input array to segment.
    window_size: int
        The number of samples per segment.
    stride: int, optional
        The number of sliding samples between consecutive segments.

    Yields
    ------
    segment: array_like
        A data segment of shape (x.shape[:-1], window_size)
    """
    # Convert sizes
    input_size = x.shape[-1]
    stride_size = stride or window_size

    # Extract and yield segments until bound is reached
    start_index, end_index = 0, window_size
    while end_index <= input_size:
        yield x[..., start_index:end_index]
        start_index += stride_size
        end_index = start_index + window_size


def segmentize(x, window_size, stride=None):
    """Segment a array into (possibly overlapping) windows.

    This function allows to recover all at once the different segments. It
    operates on the last dimension, e.g., considering an array x of shape (a,
    b, c, d), the function will return subarrays of dimension (a, b, c, d', n)
    where d' is of size `window_size` and `n` is the number of batches.

    Parameters
    ----------
    x: array_like
        The input array to segment.
    window_size: int
        The number of samples per segment.
    stride: int, optional
        The number of sliding samples between consecutive segments.

    Returns
    -------
    segments: array_like
        All data segments of shape (x.shape[:-1], window_size, n_windows)
    """
    return np.array([y for y in extract_segment(x, window_size, stride)])


def pool(x, reduce_function= "max"):
    """Pooling operation performed on the last axis.

    Arguments
    ---------
    data: symjax.tensor or np.ndarray
        The input data to pool.

    Keyword arguments
    -----------------
    reduce_type: str
        The reducing operation (default: avg).

    Returns
    -------
    data_pooled: symjax.tensor
        The data pooled with same shape of input data minus last dimension.
    """

    if reduce_type == "avg" :
        return x.mean(axis=-1)
    if reduce_type == "max" :
        return x.max(axis=-1)
<<<<<<< HEAD
    if reduce_type == "med":
        return np.median(x, axis=-1)
=======
    if reduce_type == "med" :
        return np.median(x,axis=-1)
>>>>>>> e3a6d296
    if reduce_type is None:
        return x


def reshape_features(features, net):
    """Extract features from vector features in a single window."""
    # Extract dimensions
    n_filters_per_bank = [bank.shape[0] for bank in net.banks]
    n_features_per_layer = np.cumprod(n_filters_per_bank)
    n_features_per_channel = n_features_per_layer.sum()
    n_channels = features.shape[0] // n_features_per_channel

    # Loop over layers
    reshaped_features = list()
    start = 0
    for layer, n_features in enumerate(n_features_per_layer):
        end = start + n_channels * n_features
        feature = features[start:end]
        feature = feature.reshape(n_channels, *n_filters_per_bank[: layer + 1])
        reshaped_features.append(feature)
        start = end
    return reshaped_features


def normalize_features(features):
    """Normalized higher-order scattering coefficients."""
    n_layers = len(features)
    for layer in range(n_layers - 1):
        for channel in range(features[0].shape[0]):
            features[layer + 1][channel] /= (
                features[layer][channel][:, None] + 1e-5
            )
            # THIS IS FOR TESTING FULL NORM
            # for index, feature in enumerate(features[layer + 1][channel].T):
            #     features[layer + 1][channel][:, index] = (
            #         feature - feature.min()
            #     ) / (feature.max() - feature.min())

            # FULL NORM WITH SUM (PROBA)
            for index, _ in enumerate(features[layer + 1][channel].T):
                features[layer + 1][channel][:, index] /= np.sqrt(
                    features[layer + 1][channel][:, index].sum()
                )

    return features


def vectorize_features(features):
    """Extract features from vector features in a single window."""
    return np.hstack([f.reshape(-1) for f in features])<|MERGE_RESOLUTION|>--- conflicted
+++ resolved
@@ -89,13 +89,8 @@
         return x.mean(axis=-1)
     if reduce_type == "max" :
         return x.max(axis=-1)
-<<<<<<< HEAD
     if reduce_type == "med":
         return np.median(x, axis=-1)
-=======
-    if reduce_type == "med" :
-        return np.median(x,axis=-1)
->>>>>>> e3a6d296
     if reduce_type is None:
         return x
 
